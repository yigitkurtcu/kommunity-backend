--- conflicted
+++ resolved
@@ -15,11 +15,7 @@
 });
 
 test('server returns 401', (done) => {
-<<<<<<< HEAD
-  http.get('http://localhost:3008/api/v1/member/me', (res) => {
-=======
-  http.get('http://localhost:4008/member/me', (res) => {
->>>>>>> d147ed63
+  http.get('http://localhost:4008/api/v1/member/me', (res) => {
     expect(res.statusCode).toBe(401);
     done();
   });
