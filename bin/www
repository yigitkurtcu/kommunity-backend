--- conflicted
+++ resolved
@@ -1,107 +1,5 @@
-<<<<<<< HEAD
-#!/usr/bin/env node
-// @flow
-import { AppSettings, getAppConfig } from '../config/config.js';
-/**
- * Module dependencies.
- */
-
-if (!process.env.NODE_ENV) {
-  throw new Error('NODE_ENV not set or invalid. (expected local, test, staging or production)');
-}
-/* eslint-disable no-console */
-console.log(`Application started with ${process.env.NODE_ENV} (NODE_ENV=${process.env.NODE_ENV}) config. `)
-/* eslint-enable no-console */
-
-var config: AppSettings = getAppConfig();
-var app = require('../server');
-var debug = require('debug')('community:server');
-var http = require('http');
-
-/**
- * Get port from environment and store in Express.
- */
-
-var port = normalizePort(config.appServer.port);
-app.set('port', port);
-
-/**
- * Create HTTP server.
- */
-
-var server = http.createServer(app);
-
-/**
- * Listen on provided port, on all network interfaces.
- */
-
-server.listen(port);
-server.on('error', onError);
-server.on('listening', onListening);
-
-/**
- * Normalize a port into a number, string, or false.
- */
-
-function normalizePort(val) {
-  var port = parseInt(val, 10);
-
-  if (isNaN(port)) {
-    // named pipe
-    return val;
-  }
-
-  if (port >= 0) {
-    // port number
-    return port;
-  }
-
-  return false;
-}
-
-/**
- * Event listener for HTTP server "error" event.
- */
-
-function onError(error) {
-  if (error.syscall !== 'listen') {
-    throw error;
-  }
-
-  var bind = typeof port === 'string'
-    ? 'Pipe ' + port
-    : 'Port ' + port;
-
-  // handle specific listen errors with friendly messages
-  switch (error.code) {
-    case 'EACCES':
-      console.error(bind + ' requires elevated privileges');
-      process.exit(1);
-      break;
-    case 'EADDRINUSE':
-      console.error(bind + ' is already in use');
-      process.exit(1);
-      break;
-    default:
-      throw error;
-  }
-}
-
-/**
- * Event listener for HTTP server "listening" event.
- */
-
-function onListening() {
-  var addr = server.address();
-  var bind = typeof addr === 'string'
-    ? 'pipe ' + addr
-    : 'port ' + addr.port;
-  debug('Listening on ' + bind);
-}
-=======
 #!/usr/bin/env node
 
 import { startServer } from '../src/server';
 
-startServer();
->>>>>>> 62b4cd7f
+startServer();