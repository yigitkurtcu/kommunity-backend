{
  "appServer": {
<<<<<<< HEAD
    "hostname": "localhost",
    "port": 3008
  },
  "dbServer": {
    "hostname": "localhost",
=======
    "hostname": "",
    "port": 4008
  },
  "dbServer": {
    "hostname": "",
>>>>>>> d147ed63
    "port": 3306
  }
}<|MERGE_RESOLUTION|>--- conflicted
+++ resolved
@@ -1,18 +1,10 @@
 {
   "appServer": {
-<<<<<<< HEAD
     "hostname": "localhost",
-    "port": 3008
-  },
-  "dbServer": {
-    "hostname": "localhost",
-=======
-    "hostname": "",
     "port": 4008
   },
   "dbServer": {
     "hostname": "",
->>>>>>> d147ed63
     "port": 3306
   }
 }